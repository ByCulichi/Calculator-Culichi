--- conflicted
+++ resolved
@@ -17,11 +17,7 @@
             <span></span>
             <span></span>
         </button>
-<<<<<<< HEAD
-        
-=======
 
->>>>>>> d0a0eaad
         <!-- Panel lateral con historial -->
         <div class="sidebar" id="sidebar">
             <div class="sidebar-header">
@@ -42,33 +38,22 @@
                 </div>
             </div>
         </div>
-<<<<<<< HEAD
-        
-        <!-- Overlay para el menú -->
-        <div class="sidebar-overlay" id="sidebarOverlay"></div>
-        
-=======
 
         <!-- Overlay para el menú -->
         <div class="sidebar-overlay" id="sidebarOverlay"></div>
 
->>>>>>> d0a0eaad
         <!-- Pantalla donde se muestran los resultados y operaciones -->
         <section class="screen" aria-label="Pantalla de la calculadora">
             0
         </section>
 
-<<<<<<< HEAD
-=======
-        <!-- Teclado: 5 filas, 4 columnas -->
-        <section class="calc-buttons">
->>>>>>> d0a0eaad
         <!-- Teclado: 5 filas, 4 columnas (Normal) / 6 filas en modo científico -->
         <section class="calc-buttons" id="calcButtons">
             <!-- Fila 1: AC, +/−, %, ÷ -->
             <div class="calc-button-row">
-                <!-- Nota: mostramos AC; si tu JS espera "C", puedes leer data-key="C" -->
-@@ -27,6 +58,14 @@
+                <button class="calc-button" aria-label="Limpiar">AC</button>
+                <button class="calc-button" aria-label="Cambio de signo">+/−</button>
+                <button class="calc-button" aria-label="Porcentaje">%</button>
                 <button class="calc-button op" aria-label="Dividir">÷</button>
             </div>
 
@@ -78,7 +63,6 @@
                 <button class="calc-button scientific" aria-label="Coseno">cos</button>
                 <button class="calc-button scientific" aria-label="Tangente">tan</button>
                 <button class="calc-button scientific" aria-label="Logaritmo">log</button>
-<<<<<<< HEAD
             </div>
 
             <!-- Fila 2: 7 8 9 × -->
@@ -103,21 +87,18 @@
                 <button class="calc-button" aria-label="Dos">2</button>
                 <button class="calc-button" aria-label="Tres">3</button>
                 <button class="calc-button op" aria-label="Sumar">+</button>
-=======
->>>>>>> d0a0eaad
             </div>
 
-            <!-- Fila 2: 7 8 9 × -->
+            <!-- Fila 5: 0, ., = -->
             <div class="calc-button-row">
-                <button class="calc-button" aria-label="Siete">7</button>
-@@ -62,6 +101,6 @@
+                <button class="calc-button zero" aria-label="Cero">0</button>
+                <button class="calc-button" aria-label="Punto decimal">.</button>
+                <button class="calc-button eq" aria-label="Igual">=</button>
+            </div>
+        </section>
     </div>
 
     <!-- Script principal para la funcionalidad de la calculadora -->
-<<<<<<< HEAD
-=======
-    <script src="script.js"></script>
->>>>>>> d0a0eaad
     <script src="script.js?v=4"></script>
 </body>
 </html>