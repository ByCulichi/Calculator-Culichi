/* ============================================================
   IMATH Calculator - Estilos principales y carcasa web (oscuro)
   ============================================================ */

/* ------------------------------
   Paleta de colores y variables base
   ------------------------------ */
:root {
    /* Carcasa */
    --bg: #000000;
    --panel-top: #0a0b0d;
    --panel-bot: #05060a;
    --panel-border: rgba(255,255,255,0.06);
    --panel-shadow: 0 28px 64px rgba(0,0,0,.7), inset 0 1px 0 rgba(255,255,255,.04);

    /* Branding */
    --brand-text: "IMATH";
    --brand-color: rgba(255,255,255,0.12);

    /* Pantalla */
    --screen-bg: transparent;
    --screen-text: #ffffff;
    --screen-size: 64px;

    /* Botones */
    --btn-grey: #3e3e3e;
    --btn-grey-hover: #575757;
    --btn-ac: #9d9d9d;
    --btn-ac-hover: #b8b8b8;
    --btn-op: #ff9500;
    --btn-op-hover: #ffb84d;
    --btn-text: #ffffff;

    /* Tamaños */
    --btn-gap: 18px;
    --btn-size: 84px;
    --btn-font: 2.2rem;
    --btn-font-ops: 2.7rem;
    --btn-font-dot: 2.3rem;

    --focus: #a58cff;
    --btn-shadow: 0 2px 10px rgba(0,0,0,.28);

    --wrapper-w: 440px;
}

/* ------------------------------
   Reset y estilos base
   ------------------------------ */
html, body { height: 100%; }
* { box-sizing: border-box; }

body {
    margin: 0;
    font-family: ui-sans-serif, system-ui, -apple-system, "Segoe UI", Roboto, Arial, "Noto Sans", "Helvetica Neue", "Apple Color Emoji", "Segoe UI Emoji", "Segoe UI Symbol";
    background: var(--bg);
    color: var(--btn-text);
    display: flex;
    align-items: center;
    justify-content: center;
    padding: 32px;
}

/* ------------------------------
   Carcasa principal de la calculadora
   ------------------------------ */
.wrapper {
    width: var(--wrapper-w);
    max-width: calc(100% - 40px);
    background: linear-gradient(180deg, var(--panel-top), var(--panel-bot));
    border-radius: 18px;
    padding: 26px 20px 22px;
    border: 1px solid var(--panel-border);
    box-shadow: var(--panel-shadow);
    position: relative;
    overflow: hidden;
}

/* Hamburger menu */
.hamburger-menu{
  position: absolute;
  top: 15px;
  left: 15px;
  z-index: 1000;
  background: rgba(255,255,255,0.1);
  border: none;
  border-radius: 8px;
  width: 40px;
  height: 40px;
  display: flex;
  flex-direction: column;
  align-items: center;
  justify-content: center;
  cursor: pointer;
  transition: background 0.3s ease;
}

.hamburger-menu:hover{
  background: rgba(255,255,255,0.2);
}

.hamburger-menu span{
  display: block;
  width: 20px;
  height: 2px;
  background: #ffffff;
  margin: 2px 0;
  transition: all 0.3s ease;
  border-radius: 2px;
}

.hamburger-menu.active span:nth-child(1){
  transform: rotate(45deg) translate(5px, 5px);
}

.hamburger-menu.active span:nth-child(2){
  opacity: 0;
}

.hamburger-menu.active span:nth-child(3){
  transform: rotate(-45deg) translate(7px, -6px);
}

/* Sidebar */
.sidebar{
  position: fixed;
  top: 0;
  left: -320px;
  width: 320px;
  height: 100vh;
  background: linear-gradient(180deg, var(--panel-top), var(--panel-bot));
  border-right: 1px solid var(--panel-border);
  z-index: 1001;
  transition: left 0.3s ease;
  display: flex;
  flex-direction: column;
}

.sidebar.active{
  left: 0;
}

.sidebar-header{
  padding: 20px;
  border-bottom: 1px solid rgba(255,255,255,0.1);
  display: flex;
  justify-content: space-between;
  align-items: center;
}

.sidebar-header h3{
  color: #ffffff;
  margin: 0;
  font-size: 18px;
  font-weight: 600;
}

.close-sidebar{
  background: none;
  border: none;
  color: #ffffff;
  font-size: 24px;
  cursor: pointer;
  padding: 5px;
  border-radius: 4px;
  transition: background 0.3s ease;
}

.close-sidebar:hover{
  background: rgba(255,255,255,0.1);
}

.sidebar-content{
  padding: 20px;
  flex: 1;
  overflow-y: auto;
}

/* Mode switcher */
.mode-switcher{
  display: flex;
  background: rgba(255,255,255,0.1);
  border-radius: 8px;
  padding: 4px;
  margin-bottom: 30px;
}

.mode-btn{
  flex: 1;
  background: none;
  border: none;
  color: #ffffff;
  padding: 10px;
  border-radius: 6px;
  cursor: pointer;
  transition: all 0.3s ease;
  font-size: 14px;
}

.mode-btn.active{
  background: var(--btn-op);
  box-shadow: 0 2px 8px rgba(0,0,0,0.2);
}

.mode-btn:not(.active):hover{
  background: rgba(255,255,255,0.1);
}

/* History section */
.history-section h4{
  color: #ffffff;
  margin: 0 0 15px 0;
  font-size: 16px;
  font-weight: 500;
}

.history-content{
  max-height: 300px;
  overflow-y: auto;
  margin-bottom: 20px;
}

.history-item{
  background: rgba(255,255,255,0.05);
  padding: 12px;
  margin-bottom: 8px;
  border-radius: 8px;
  color: #ffffff;
  font-family: monospace;
  font-size: 14px;
  cursor: pointer;
  transition: background 0.3s ease;
}

.history-item:hover{
  background: rgba(255,255,255,0.1);
}

.clear-history{
  width: 100%;
  background: rgba(255,0,0,0.2);
  color: #ff6b6b;
  border: 1px solid rgba(255,107,107,0.3);
  padding: 12px;
  border-radius: 8px;
  cursor: pointer;
  font-size: 14px;
  transition: all 0.3s ease;
}

.clear-history:hover{
  background: rgba(255,0,0,0.3);
  border-color: rgba(255,107,107,0.5);
}

/* Sidebar overlay */
.sidebar-overlay{
  position: fixed;
  top: 0;
  left: 0;
  width: 100%;
  height: 100%;
  background: rgba(0,0,0,0.5);
  z-index: 999;
  opacity: 0;
  visibility: hidden;
  transition: all 0.3s ease;
  pointer-events: none;
}

.sidebar-overlay.active{
  opacity: 1;
  visibility: visible;
  pointer-events: auto;
}

/* Marca IMATH centrada arriba */
.wrapper::before {
    content: var(--brand-text);
    position: absolute;
    top: 10px;
    left: 0;
    right: 0;
    text-align: center;
    font-weight: 800;
    letter-spacing: 3.6px;
    font-size: 12px;
    color: var(--brand-color);
    text-shadow: 0 1px 0 rgba(112,110,110,0.5);
    pointer-events: none;
}

/* ------------------------------
   Pantalla estilo iOS
   ------------------------------ */
.screen {
    height: 92px;
    border-radius: 10px;
    background: var(--screen-bg);
    color: var(--screen-text);
    display: flex;
    align-items: flex-end;
    justify-content: flex-end;
    padding: 0 18px;
    font-size: var(--screen-size);
    font-weight: 400;
    letter-spacing: 1.4px;
    border: none;
    box-shadow: none;
    margin-top: 8px;
    margin-bottom: 20px;
}

/* ------------------------------
   Grid de botones (4 columnas)
   ------------------------------ */
.calc-buttons {
    display: grid;
    grid-template-columns: repeat(4, 1fr);
    gap: var(--btn-gap);
}
.calc-button-row { display: contents; }

/* ------------------------------
   Botón circular base
   ------------------------------ */
.calc-button {
    border: none;
    outline: none;
    width: 100%;
    aspect-ratio: 1 / 1;
    min-height: var(--btn-size);
    border-radius: 50%;
    background: var(--btn-grey);
    color: var(--btn-text);
    font-size: var(--btn-font);
    font-weight: 400;
    display: flex;
    align-items: center;
    justify-content: center;
    cursor: pointer;
    user-select: none;
    -webkit-tap-highlight-color: transparent;
    box-shadow: var(--btn-shadow);
    transition: background .15s ease, color .15s ease, transform .09s ease;
}

/* Hover y active para botones */
.calc-button:hover { background: var(--btn-grey-hover); transform: scale(1.05); }
.calc-button:active { transform: scale(.98); }
.calc-button:focus-visible { outline: 2px solid var(--focus); outline-offset: 2px; }

/* Operaciones grandes (÷ × − + =) */
.calc-button.op { font-size: var(--btn-font-ops); }

/* Punto “.” ligeramente más grande */
.calc-button.dot { font-size: var(--btn-font-dot); }

/* Botón “calculadora” (ícono/emoji/SVG) */
.calc-button.tool {
    background: var(--btn-grey);
    color: var(--btn-text);
}
.calc-button.tool:hover { background: var(--btn-grey-hover); }

/* AC claro */
.calc-button.ac {
    background: var(--btn-ac);
    color: #fff;
}
.calc-button.ac:hover { background: var(--btn-ac-hover); }

/* Columna de operaciones (naranja) */
.calc-button.op,
.calc-buttons > .calc-button:nth-child(4n),
.calc-button-row > .calc-button:last-child {
    background: var(--btn-op);
    color: #fff;
}
.calc-button.op:hover,
.calc-buttons > .calc-button:nth-child(4n):hover,
.calc-button-row > .calc-button:last-child:hover {
    background: var(--btn-op-hover);
}

/* Igual (=) */
.calc-buttons .calc-button.equal,
.calc-buttons .calc-button:last-child,
<<<<<<< HEAD
.calc-button-row:last-child .calc-button:last-child{
  background: var(--btn-op);
  color:#fff;
}
.calc-buttons .calc-button.equal:hover{ background: var(--btn-op-hover); }

/* Botones anchos en pastilla (si los usas en otras vistas) */
.double{
  grid-column: span 2;
  aspect-ratio: auto;
  height: var(--btn-size);
  border-radius: 999px;
}
.triple{
  grid-column: span 3;
  aspect-ratio: auto;
  height: var(--btn-size);
  border-radius: 999px;
}

/* Scientific row styling */
.scientific-row {
  transition: all 0.3s ease;
}

.calc-button.scientific {
  background: var(--btn-grey);
  color: var(--btn-text);
  font-size: 1.4rem;
  font-weight: 500;
}

.calc-button.scientific:hover {
  background: var(--btn-grey-hover);
=======
.calc-button-row:last-child .calc-button:last-child {
    background: var(--btn-op);
    color: #fff;
}
.calc-buttons .calc-button.equal:hover { background: var(--btn-op-hover); }

/* Botones anchos en pastilla */
.double {
    grid-column: span 2;
    aspect-ratio: auto;
    height: var(--btn-size);
    border-radius: 999px;
}
.triple {
    grid-column: span 3;
    aspect-ratio: auto;
    height: var(--btn-size);
    border-radius: 999px;
}

/* ------------------------------
   Hamburger menu
   ------------------------------ */
.hamburger-menu {
    position: absolute;
    top: 15px;
    left: 15px;
    z-index: 1000;
    background: rgba(255,255,255,0.1);
    border: none;
    border-radius: 8px;
    width: 40px;
    height: 40px;
    display: flex;
    flex-direction: column;
    align-items: center;
    justify-content: center;
    cursor: pointer;
    transition: background 0.3s ease;
}
.hamburger-menu:hover { background: rgba(255,255,255,0.2); }
.hamburger-menu span {
    display: block;
    width: 20px;
    height: 2px;
    background: #ffffff;
    margin: 2px 0;
    transition: all 0.3s ease;
    border-radius: 2px;
}
.hamburger-menu.active span:nth-child(1) { transform: rotate(45deg) translate(5px, 5px); }
.hamburger-menu.active span:nth-child(2) { opacity: 0; }
.hamburger-menu.active span:nth-child(3) { transform: rotate(-45deg) translate(7px, -6px); }

/* ------------------------------
   Sidebar (menú lateral)
   ------------------------------ */
.sidebar {
    position: fixed;
    top: 0;
    left: -320px;
    width: 320px;
    height: 100vh;
    background: linear-gradient(180deg, var(--panel-top), var(--panel-bot));
    border-right: 1px solid var(--panel-border);
    z-index: 1001;
    transition: left 0.3s ease;
    display: flex;
    flex-direction: column;
}
.sidebar.active { left: 0; }

.sidebar-header {
    padding: 20px;
    border-bottom: 1px solid rgba(255,255,255,0.1);
    display: flex;
    justify-content: space-between;
    align-items: center;
}
.sidebar-header h3 {
    color: #ffffff;
    margin: 0;
    font-size: 18px;
    font-weight: 600;
}
.close-sidebar {
    background: none;
    border: none;
    color: #ffffff;
    font-size: 24px;
    cursor: pointer;
    padding: 5px;
    border-radius: 4px;
    transition: background 0.3s ease;
}
.close-sidebar:hover { background: rgba(255,255,255,0.1); }

.sidebar-content {
    padding: 20px;
    flex: 1;
    overflow-y: auto;
}

/* Mode switcher */
.mode-switcher {
    display: flex;
    background: rgba(255,255,255,0.1);
    border-radius: 8px;
    padding: 4px;
    margin-bottom: 30px;
}
.mode-btn {
    flex: 1;
    background: none;
    border: none;
    color: #ffffff;
    padding: 10px;
    border-radius: 6px;
    cursor: pointer;
    transition: all 0.3s ease;
    font-size: 14px;
}
.mode-btn.active {
    background: var(--btn-op);
    box-shadow: 0 2px 8px rgba(0,0,0,0.2);
}
.mode-btn:not(.active):hover { background: rgba(255,255,255,0.1); }

/* History section */
.history-section h4 {
    color: #ffffff;
    margin: 0 0 15px 0;
    font-size: 16px;
    font-weight: 500;
}
.history-content {
    max-height: 300px;
    overflow-y: auto;
    margin-bottom: 20px;
}
.history-item {
    background: rgba(255,255,255,0.05);
    padding: 12px;
    margin-bottom: 8px;
    border-radius: 8px;
    color: #ffffff;
    font-family: monospace;
    font-size: 14px;
    cursor: pointer;
    transition: background 0.3s ease;
}
.history-item:hover { background: rgba(255,255,255,0.1); }
.clear-history {
    width: 100%;
    background: rgba(255,0,0,0.2);
    color: #ff6b6b;
    border: 1px solid rgba(255,107,107,0.3);
    padding: 12px;
    border-radius: 8px;
    cursor: pointer;
    font-size: 14px;
    transition: all 0.3s ease;
}
.clear-history:hover {
    background: rgba(255,0,0,0.3);
    border-color: rgba(255,107,107,0.5);
}

/* Sidebar overlay */
.sidebar-overlay {
    position: fixed;
    top: 0;
    left: 0;
    width: 100%;
    height: 100%;
    background: rgba(0,0,0,0.5);
    z-index: 999;
    opacity: 0;
    visibility: hidden;
    transition: all 0.3s ease;
    pointer-events: none;
}
.sidebar-overlay.active {
    opacity: 1;
    visibility: visible;
    pointer-events: auto;
}

/* ------------------------------
   Scientific row (modo científico)
   ------------------------------ */
.scientific-row {
    transition: all 0.3s ease;
}
.calc-button.scientific {
    background: var(--btn-grey);
    color: var(--btn-text);
    font-size: 1.4rem;
    font-weight: 500;
}
.calc-button.scientific:hover {
    background: var(--btn-grey-hover);
>>>>>>> d0a0eaad
}

/* Responsive adjustments for scientific mode */
.calc-buttons.scientific-mode {
<<<<<<< HEAD
  gap: 14px;
}

.calc-buttons.scientific-mode .calc-button {
  min-height: 70px;
}

@media (max-width: 480px) {
  .calc-buttons.scientific-mode .calc-button {
    min-height: 60px;
    font-size: 1.6rem;
  }
  
  .calc-button.scientific {
    font-size: 1.2rem;
  }
}
/* Responsivo */
@media (max-width: 480px){
  :root{
    --btn-gap: 14px;
    --btn-size: 68px;
    --btn-font: 1.9rem;
    --btn-font-ops: 2.3rem;
    --btn-font-dot: 2.1rem;
    --screen-size: 50px;
    --wrapper-w: 100%;
  }
  .wrapper{ width: 100%; padding: 16px; border-radius: 16px; }
  .screen{ height: 78px; }
=======
    gap: 14px;
}
.calc-buttons.scientific-mode .calc-button {
    min-height: 70px;
}

/* ------------------------------
   Responsividad para pantallas pequeñas
   ------------------------------ */
@media (max-width: 480px) {
    :root {
        --btn-gap: 14px;
        --btn-size: 68px;
        --btn-font: 1.9rem;
        --btn-font-ops: 2.3rem;
        --btn-font-dot: 2.1rem;
        --screen-size: 50px;
        --wrapper-w: 100%;
    }
    .wrapper { width: 100%; padding: 16px; border-radius: 16px; }
    .screen { height: 78px; }
    .calc-buttons.scientific-mode .calc-button { min-height: 60px; font-size: 1.6rem; }
    .calc-button.scientific { font-size: 1.2rem; }
>>>>>>> d0a0eaad
}<|MERGE_RESOLUTION|>--- conflicted
+++ resolved
@@ -78,200 +78,180 @@
 
 /* Hamburger menu */
 .hamburger-menu{
-  position: absolute;
-  top: 15px;
-  left: 15px;
-  z-index: 1000;
-  background: rgba(255,255,255,0.1);
-  border: none;
-  border-radius: 8px;
-  width: 40px;
-  height: 40px;
-  display: flex;
-  flex-direction: column;
-  align-items: center;
-  justify-content: center;
-  cursor: pointer;
-  transition: background 0.3s ease;
-}
-
+    position: absolute;
+    top: 15px;
+    left: 15px;
+    z-index: 1000;
+    background: rgba(255,255,255,0.1);
+    border: none;
+    border-radius: 8px;
+    width: 40px;
+    height: 40px;
+    display: flex;
+    flex-direction: column;
+    align-items: center;
+    justify-content: center;
+    cursor: pointer;
+    transition: background 0.3s ease;
+}
 .hamburger-menu:hover{
-  background: rgba(255,255,255,0.2);
-}
-
+    background: rgba(255,255,255,0.2);
+}
 .hamburger-menu span{
-  display: block;
-  width: 20px;
-  height: 2px;
-  background: #ffffff;
-  margin: 2px 0;
-  transition: all 0.3s ease;
-  border-radius: 2px;
-}
-
+    display: block;
+    width: 20px;
+    height: 2px;
+    background: #ffffff;
+    margin: 2px 0;
+    transition: all 0.3s ease;
+    border-radius: 2px;
+}
 .hamburger-menu.active span:nth-child(1){
-  transform: rotate(45deg) translate(5px, 5px);
-}
-
+    transform: rotate(45deg) translate(5px, 5px);
+}
 .hamburger-menu.active span:nth-child(2){
-  opacity: 0;
-}
-
+    opacity: 0;
+}
 .hamburger-menu.active span:nth-child(3){
-  transform: rotate(-45deg) translate(7px, -6px);
+    transform: rotate(-45deg) translate(7px, -6px);
 }
 
 /* Sidebar */
 .sidebar{
-  position: fixed;
-  top: 0;
-  left: -320px;
-  width: 320px;
-  height: 100vh;
-  background: linear-gradient(180deg, var(--panel-top), var(--panel-bot));
-  border-right: 1px solid var(--panel-border);
-  z-index: 1001;
-  transition: left 0.3s ease;
-  display: flex;
-  flex-direction: column;
-}
-
+    position: fixed;
+    top: 0;
+    left: -320px;
+    width: 320px;
+    height: 100vh;
+    background: linear-gradient(180deg, var(--panel-top), var(--panel-bot));
+    border-right: 1px solid var(--panel-border);
+    z-index: 1001;
+    transition: left 0.3s ease;
+    display: flex;
+    flex-direction: column;
+}
 .sidebar.active{
-  left: 0;
-}
-
+    left: 0;
+}
 .sidebar-header{
-  padding: 20px;
-  border-bottom: 1px solid rgba(255,255,255,0.1);
-  display: flex;
-  justify-content: space-between;
-  align-items: center;
-}
-
+    padding: 20px;
+    border-bottom: 1px solid rgba(255,255,255,0.1);
+    display: flex;
+    justify-content: space-between;
+    align-items: center;
+}
 .sidebar-header h3{
-  color: #ffffff;
-  margin: 0;
-  font-size: 18px;
-  font-weight: 600;
-}
-
+    color: #ffffff;
+    margin: 0;
+    font-size: 18px;
+    font-weight: 600;
+}
 .close-sidebar{
-  background: none;
-  border: none;
-  color: #ffffff;
-  font-size: 24px;
-  cursor: pointer;
-  padding: 5px;
-  border-radius: 4px;
-  transition: background 0.3s ease;
-}
-
+    background: none;
+    border: none;
+    color: #ffffff;
+    font-size: 24px;
+    cursor: pointer;
+    padding: 5px;
+    border-radius: 4px;
+    transition: background 0.3s ease;
+}
 .close-sidebar:hover{
-  background: rgba(255,255,255,0.1);
-}
-
+    background: rgba(255,255,255,0.1);
+}
 .sidebar-content{
-  padding: 20px;
-  flex: 1;
-  overflow-y: auto;
+    padding: 20px;
+    flex: 1;
+    overflow-y: auto;
 }
 
 /* Mode switcher */
 .mode-switcher{
-  display: flex;
-  background: rgba(255,255,255,0.1);
-  border-radius: 8px;
-  padding: 4px;
-  margin-bottom: 30px;
-}
-
+    display: flex;
+    background: rgba(255,255,255,0.1);
+    border-radius: 8px;
+    padding: 4px;
+    margin-bottom: 30px;
+}
 .mode-btn{
-  flex: 1;
-  background: none;
-  border: none;
-  color: #ffffff;
-  padding: 10px;
-  border-radius: 6px;
-  cursor: pointer;
-  transition: all 0.3s ease;
-  font-size: 14px;
-}
-
+    flex: 1;
+    background: none;
+    border: none;
+    color: #ffffff;
+    padding: 10px;
+    border-radius: 6px;
+    cursor: pointer;
+    transition: all 0.3s ease;
+    font-size: 14px;
+}
 .mode-btn.active{
-  background: var(--btn-op);
-  box-shadow: 0 2px 8px rgba(0,0,0,0.2);
-}
-
+    background: var(--btn-op);
+    box-shadow: 0 2px 8px rgba(0,0,0,0.2);
+}
 .mode-btn:not(.active):hover{
-  background: rgba(255,255,255,0.1);
+    background: rgba(255,255,255,0.1);
 }
 
 /* History section */
 .history-section h4{
-  color: #ffffff;
-  margin: 0 0 15px 0;
-  font-size: 16px;
-  font-weight: 500;
-}
-
+    color: #ffffff;
+    margin: 0 0 15px 0;
+    font-size: 16px;
+    font-weight: 500;
+}
 .history-content{
-  max-height: 300px;
-  overflow-y: auto;
-  margin-bottom: 20px;
-}
-
+    max-height: 300px;
+    overflow-y: auto;
+    margin-bottom: 20px;
+}
 .history-item{
-  background: rgba(255,255,255,0.05);
-  padding: 12px;
-  margin-bottom: 8px;
-  border-radius: 8px;
-  color: #ffffff;
-  font-family: monospace;
-  font-size: 14px;
-  cursor: pointer;
-  transition: background 0.3s ease;
-}
-
+    background: rgba(255,255,255,0.05);
+    padding: 12px;
+    margin-bottom: 8px;
+    border-radius: 8px;
+    color: #ffffff;
+    font-family: monospace;
+    font-size: 14px;
+    cursor: pointer;
+    transition: background 0.3s ease;
+}
 .history-item:hover{
-  background: rgba(255,255,255,0.1);
-}
-
+    background: rgba(255,255,255,0.1);
+}
 .clear-history{
-  width: 100%;
-  background: rgba(255,0,0,0.2);
-  color: #ff6b6b;
-  border: 1px solid rgba(255,107,107,0.3);
-  padding: 12px;
-  border-radius: 8px;
-  cursor: pointer;
-  font-size: 14px;
-  transition: all 0.3s ease;
-}
-
+    width: 100%;
+    background: rgba(255,0,0,0.2);
+    color: #ff6b6b;
+    border: 1px solid rgba(255,107,107,0.3);
+    padding: 12px;
+    border-radius: 8px;
+    cursor: pointer;
+    font-size: 14px;
+    transition: all 0.3s ease;
+}
 .clear-history:hover{
-  background: rgba(255,0,0,0.3);
-  border-color: rgba(255,107,107,0.5);
+    background: rgba(255,0,0,0.3);
+    border-color: rgba(255,107,107,0.5);
 }
 
 /* Sidebar overlay */
 .sidebar-overlay{
-  position: fixed;
-  top: 0;
-  left: 0;
-  width: 100%;
-  height: 100%;
-  background: rgba(0,0,0,0.5);
-  z-index: 999;
-  opacity: 0;
-  visibility: hidden;
-  transition: all 0.3s ease;
-  pointer-events: none;
-}
-
+    position: fixed;
+    top: 0;
+    left: 0;
+    width: 100%;
+    height: 100%;
+    background: rgba(0,0,0,0.5);
+    z-index: 999;
+    opacity: 0;
+    visibility: hidden;
+    transition: all 0.3s ease;
+    pointer-events: none;
+}
 .sidebar-overlay.active{
-  opacity: 1;
-  visibility: visible;
-  pointer-events: auto;
+    opacity: 1;
+    visibility: visible;
+    pointer-events: auto;
 }
 
 /* Marca IMATH centrada arriba */
@@ -386,47 +366,11 @@
 /* Igual (=) */
 .calc-buttons .calc-button.equal,
 .calc-buttons .calc-button:last-child,
-<<<<<<< HEAD
 .calc-button-row:last-child .calc-button:last-child{
-  background: var(--btn-op);
-  color:#fff;
+    background: var(--btn-op);
+    color:#fff;
 }
 .calc-buttons .calc-button.equal:hover{ background: var(--btn-op-hover); }
-
-/* Botones anchos en pastilla (si los usas en otras vistas) */
-.double{
-  grid-column: span 2;
-  aspect-ratio: auto;
-  height: var(--btn-size);
-  border-radius: 999px;
-}
-.triple{
-  grid-column: span 3;
-  aspect-ratio: auto;
-  height: var(--btn-size);
-  border-radius: 999px;
-}
-
-/* Scientific row styling */
-.scientific-row {
-  transition: all 0.3s ease;
-}
-
-.calc-button.scientific {
-  background: var(--btn-grey);
-  color: var(--btn-text);
-  font-size: 1.4rem;
-  font-weight: 500;
-}
-
-.calc-button.scientific:hover {
-  background: var(--btn-grey-hover);
-=======
-.calc-button-row:last-child .calc-button:last-child {
-    background: var(--btn-op);
-    color: #fff;
-}
-.calc-buttons .calc-button.equal:hover { background: var(--btn-op-hover); }
 
 /* Botones anchos en pastilla */
 .double {
@@ -442,177 +386,7 @@
     border-radius: 999px;
 }
 
-/* ------------------------------
-   Hamburger menu
-   ------------------------------ */
-.hamburger-menu {
-    position: absolute;
-    top: 15px;
-    left: 15px;
-    z-index: 1000;
-    background: rgba(255,255,255,0.1);
-    border: none;
-    border-radius: 8px;
-    width: 40px;
-    height: 40px;
-    display: flex;
-    flex-direction: column;
-    align-items: center;
-    justify-content: center;
-    cursor: pointer;
-    transition: background 0.3s ease;
-}
-.hamburger-menu:hover { background: rgba(255,255,255,0.2); }
-.hamburger-menu span {
-    display: block;
-    width: 20px;
-    height: 2px;
-    background: #ffffff;
-    margin: 2px 0;
-    transition: all 0.3s ease;
-    border-radius: 2px;
-}
-.hamburger-menu.active span:nth-child(1) { transform: rotate(45deg) translate(5px, 5px); }
-.hamburger-menu.active span:nth-child(2) { opacity: 0; }
-.hamburger-menu.active span:nth-child(3) { transform: rotate(-45deg) translate(7px, -6px); }
-
-/* ------------------------------
-   Sidebar (menú lateral)
-   ------------------------------ */
-.sidebar {
-    position: fixed;
-    top: 0;
-    left: -320px;
-    width: 320px;
-    height: 100vh;
-    background: linear-gradient(180deg, var(--panel-top), var(--panel-bot));
-    border-right: 1px solid var(--panel-border);
-    z-index: 1001;
-    transition: left 0.3s ease;
-    display: flex;
-    flex-direction: column;
-}
-.sidebar.active { left: 0; }
-
-.sidebar-header {
-    padding: 20px;
-    border-bottom: 1px solid rgba(255,255,255,0.1);
-    display: flex;
-    justify-content: space-between;
-    align-items: center;
-}
-.sidebar-header h3 {
-    color: #ffffff;
-    margin: 0;
-    font-size: 18px;
-    font-weight: 600;
-}
-.close-sidebar {
-    background: none;
-    border: none;
-    color: #ffffff;
-    font-size: 24px;
-    cursor: pointer;
-    padding: 5px;
-    border-radius: 4px;
-    transition: background 0.3s ease;
-}
-.close-sidebar:hover { background: rgba(255,255,255,0.1); }
-
-.sidebar-content {
-    padding: 20px;
-    flex: 1;
-    overflow-y: auto;
-}
-
-/* Mode switcher */
-.mode-switcher {
-    display: flex;
-    background: rgba(255,255,255,0.1);
-    border-radius: 8px;
-    padding: 4px;
-    margin-bottom: 30px;
-}
-.mode-btn {
-    flex: 1;
-    background: none;
-    border: none;
-    color: #ffffff;
-    padding: 10px;
-    border-radius: 6px;
-    cursor: pointer;
-    transition: all 0.3s ease;
-    font-size: 14px;
-}
-.mode-btn.active {
-    background: var(--btn-op);
-    box-shadow: 0 2px 8px rgba(0,0,0,0.2);
-}
-.mode-btn:not(.active):hover { background: rgba(255,255,255,0.1); }
-
-/* History section */
-.history-section h4 {
-    color: #ffffff;
-    margin: 0 0 15px 0;
-    font-size: 16px;
-    font-weight: 500;
-}
-.history-content {
-    max-height: 300px;
-    overflow-y: auto;
-    margin-bottom: 20px;
-}
-.history-item {
-    background: rgba(255,255,255,0.05);
-    padding: 12px;
-    margin-bottom: 8px;
-    border-radius: 8px;
-    color: #ffffff;
-    font-family: monospace;
-    font-size: 14px;
-    cursor: pointer;
-    transition: background 0.3s ease;
-}
-.history-item:hover { background: rgba(255,255,255,0.1); }
-.clear-history {
-    width: 100%;
-    background: rgba(255,0,0,0.2);
-    color: #ff6b6b;
-    border: 1px solid rgba(255,107,107,0.3);
-    padding: 12px;
-    border-radius: 8px;
-    cursor: pointer;
-    font-size: 14px;
-    transition: all 0.3s ease;
-}
-.clear-history:hover {
-    background: rgba(255,0,0,0.3);
-    border-color: rgba(255,107,107,0.5);
-}
-
-/* Sidebar overlay */
-.sidebar-overlay {
-    position: fixed;
-    top: 0;
-    left: 0;
-    width: 100%;
-    height: 100%;
-    background: rgba(0,0,0,0.5);
-    z-index: 999;
-    opacity: 0;
-    visibility: hidden;
-    transition: all 0.3s ease;
-    pointer-events: none;
-}
-.sidebar-overlay.active {
-    opacity: 1;
-    visibility: visible;
-    pointer-events: auto;
-}
-
-/* ------------------------------
-   Scientific row (modo científico)
-   ------------------------------ */
+/* Scientific row styling */
 .scientific-row {
     transition: all 0.3s ease;
 }
@@ -624,43 +398,10 @@
 }
 .calc-button.scientific:hover {
     background: var(--btn-grey-hover);
->>>>>>> d0a0eaad
 }
 
 /* Responsive adjustments for scientific mode */
 .calc-buttons.scientific-mode {
-<<<<<<< HEAD
-  gap: 14px;
-}
-
-.calc-buttons.scientific-mode .calc-button {
-  min-height: 70px;
-}
-
-@media (max-width: 480px) {
-  .calc-buttons.scientific-mode .calc-button {
-    min-height: 60px;
-    font-size: 1.6rem;
-  }
-  
-  .calc-button.scientific {
-    font-size: 1.2rem;
-  }
-}
-/* Responsivo */
-@media (max-width: 480px){
-  :root{
-    --btn-gap: 14px;
-    --btn-size: 68px;
-    --btn-font: 1.9rem;
-    --btn-font-ops: 2.3rem;
-    --btn-font-dot: 2.1rem;
-    --screen-size: 50px;
-    --wrapper-w: 100%;
-  }
-  .wrapper{ width: 100%; padding: 16px; border-radius: 16px; }
-  .screen{ height: 78px; }
-=======
     gap: 14px;
 }
 .calc-buttons.scientific-mode .calc-button {
@@ -670,8 +411,8 @@
 /* ------------------------------
    Responsividad para pantallas pequeñas
    ------------------------------ */
-@media (max-width: 480px) {
-    :root {
+@media (max-width: 480px){
+    :root{
         --btn-gap: 14px;
         --btn-size: 68px;
         --btn-font: 1.9rem;
@@ -680,9 +421,13 @@
         --screen-size: 50px;
         --wrapper-w: 100%;
     }
-    .wrapper { width: 100%; padding: 16px; border-radius: 16px; }
-    .screen { height: 78px; }
-    .calc-buttons.scientific-mode .calc-button { min-height: 60px; font-size: 1.6rem; }
-    .calc-button.scientific { font-size: 1.2rem; }
->>>>>>> d0a0eaad
+    .wrapper{ width: 100%; padding: 16px; border-radius: 16px; }
+    .screen{ height: 78px; }
+    .calc-buttons.scientific-mode .calc-button {
+        min-height: 60px;
+        font-size: 1.6rem;
+    }
+    .calc-button.scientific {
+        font-size: 1.2rem;
+    }
 }